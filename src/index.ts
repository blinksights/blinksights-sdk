import axios, { AxiosInstance } from 'axios';
import { ActionGetResponse, LinkedAction } from '@solana/actions';
import { Keypair, TransactionInstruction, PublicKey } from '@solana/web3.js';
import { API_URL } from './constants';
import { createHash } from 'crypto';

export class BlinksightsClient {
  private axios: AxiosInstance;

  /**
   * Create a new Blinksights client
   * @param apiKey The API key
   */
  constructor(apiKey: string) {
    this.axios = axios.create({
      baseURL: API_URL,
      headers: {
        'Content-Type': 'application/json',
        Authorization: `Bearer ${apiKey}`,
      },
    });
  }

  /**
   * Create an ActionGetResponse object
   * @param url The URL from the request
   * @param action The blink action object
   * @returns The blink action object with the links updated to include the action identifier
   */
  public async createActionGetResponseV1(url: string, action: ActionGetResponse) {
    try {
      const actionIdentifier = this.createActionIdentifier(url);
      const identityParam = `actionId=${actionIdentifier}`;
      const seperator = url.includes('?') ? '&' : '?';

      await this.axios.post('/api/v2/track-render', {
        url,
        action,
        actionIdentifier,
      });

      if (action.links && action.links.actions.length > 0) {
        const links: LinkedAction[] = action.links.actions.map((link) => ({
          ...link,
          href: `${link.href}${seperator}${identityParam}`,
        }));

        return { ...action, links: { actions: links } };
      }
      return action;
    } catch (error: any) {
      console.error(`An error occurred in createActionGetResponseV1, returning original action.: ${error}`);
      return action;
    }
<<<<<<< HEAD
  }

  /**
   * !!! DEPRECATED - please use createActionGetResponseV1 instead !!!
   * Track a render event
   * @param url The URL of the blink being rendered
   * @param action The blink action object\
   */
  public async trackRenderV1(url: string, action: ActionGetResponse) {
    try {
      await this.axios.post('/api/v1/track-render', {
        url,
        action,
      });
    } catch (error) {
      console.error(`An error occurred in trackRenderV1: ${error}`);
=======

    /**
     * Create an ActionGetResponse object
     * @param url The URL from the request
     * @param action The blink action object
     * @returns The blink action object with the links updated to include the action identifier
     */
    public async createActionGetResponseV2(url: string, action: any): Promise<any> {
        try {
            const actionIdentifier = this.createActionIdentifier(url);
            const identityParam = `actionId=${actionIdentifier}`;
    
            await this.axios.post('/api/v2/track-render', {
                url: url,
                action: action,
                actionIdentifier: actionIdentifier
            });
    
            // Dynamically update links if they exist and are in the expected format
            if (action.links && Array.isArray(action.links.actions)) {
                const updatedLinks = action.links.actions.map((link: any) => {
                    if (typeof link.href === 'string') {
                        const separator = link.href.includes('?') ? '&' : '?';
                        return {
                            ...link,
                            href: `${link.href}${separator}${identityParam}`
                        };
                    }
                    return link;
                });
    
                // Return a new action object with updated links
                return {
                    ...action, 
                    links: { actions: updatedLinks }
                };
            }
    
            return action; // Return the action unchanged if no links to update
        } catch (error: any) {
            console.error(error);
            return action; // Return the original action if an error occurs
        }
    }
    

    /**
     * Create an ActionGetResponse object
     * @param url The URL from the request
     * @param action The blink action object
     * @returns The blink action object with the links updated to include the action identifier
     */
    public async createActionGetResponseV1(url: string, action: ActionGetResponse){
        try{
            const actionIdentifier = this.createActionIdentifier(url);
            const identityParam = `actionId=${actionIdentifier}`;

            await this.axios.post('/api/v2/track-render', {
                "url": url,
                "action": action,
                "actionIdentifier": actionIdentifier
            });


            if(action.links && action.links.actions.length > 0){

                let links: LinkedAction[] = action.links.actions.map((link) => {
                    const separator = link.href.includes('?') ? '&' : '?';
                    return {
                        ...link,
                        href: `${link.href}${separator}${identityParam}`,
                    }
                });

                const actionGetResponse: ActionGetResponse = {
                    ...action, 
                    links: { actions: links } 
                };
    
                return actionGetResponse;
            } else {
                return action;
            }

             
        } catch(error: any){
            console.error(error);
            return action;
        }   
    
>>>>>>> 6afaac7a
    }
  }

  /**
   * !!! DEPRECATED - please use trackActionV2 instead !!!
   * Track an action event
   * @param headers The request headers
   * @param payerPubKey The payer's public key
   * @param requestUrl The request URL
   */
  public async trackActionV1(headers: Headers, payerPubKey: string, requestUrl: string) {
    try {
      const referrer = headers.get('referer'); // Url of the originial blink

      await this.axios.post('/api/v1/track-action', {
        payerPubKey,
        requestUrl,
        blinkUrl: referrer,
      });
    } catch (error) {
      console.error(`An error occurred in trackActionV1: ${error}`);
    }
  }

  /**
   * Track an action event
   * @param headers The request headers
   * @param payerPubKey The payer's public key
   * @param requestUrl The request URL
   */
  public async trackActionV2(payerPubKey: string, requestUrl: string) {
    try {
      await this.axios.post('/api/v2/track-action', {
        payerPubKey,
        requestUrl,
      });
    } catch (error) {
      console.error(`An error occurred in trackActionV2: ${error}`);
    }
  }

  /**
   * * * !!! DEPRECATED - please use getActionIdentityInstructionV2 instead !!!
   * Get the action identity instruction for tracking the transaction status.
   * @param url The URL of the blink
   * @returns TransactionInstruction
   */
  public async getActionIdentityInstructionV1(headers: Headers, payerPubKey: string) {
    try {
      const identityKeypair = Keypair.generate();
      const timestamp = Date.now();
      const memo = `BlinksightsAction|V1|${timestamp}`;
      const referrer = headers.get('referer'); // Url of the originial blink

      await this.axios.post('api/v1/track-transaction', {
        memo,
        actionIdentityKey: identityKeypair.publicKey.toString(),
        blinkUrl: referrer,
        payerPubKey,
      });

      return new TransactionInstruction({
        keys: [{ pubkey: new PublicKey(payerPubKey), isSigner: true, isWritable: true }],
        data: Buffer.from(`BlinksightsAction|V1|${timestamp}`, 'utf-8'),
        programId: new PublicKey('MemoSq4gqABAXKb96qnH8TysNcWxMyWCqXgDLGmfcHr'),
      });
    } catch (error) {
      console.error(`An error occurred in getActionIdentityInstructionV1: ${error}`);
    }
<<<<<<< HEAD
  }

  /**
   * Get the action identity instruction for tracking the transaction status.
   * @param url The URL of the blink
   * @returns TransactionInstruction
   */
  public async getActionIdentityInstructionV2(payerPubKey: string, requestUrl: string) {
    try {
      const timestamp = Date.now();
      const memo = `BlinksightsAction|V2|${timestamp}`;

      await this.axios.post('api/v2/track-transaction', {
        memo,
        payerPubKey,
        requestUrl,
      });

      return new TransactionInstruction({
        keys: [{ pubkey: new PublicKey(payerPubKey), isSigner: true, isWritable: true }],
        data: Buffer.from(`BlinksightsAction|V2|${timestamp}`, 'utf-8'),
        programId: new PublicKey('MemoSq4gqABAXKb96qnH8TysNcWxMyWCqXgDLGmfcHr'),
      });
    } catch (error) {
      console.error(`An error occurred in getActionIdentityInstructionV2: ${error}`);
=======

    

    /**
     * Get the action identity instruction for tracking the transaction status.
     * @param url The URL of the blink
     * @returns TransactionInstruction
     */
    public async getActionIdentityInstructionV2(payerPubKey: string, requestUrl: string){

        try{
            const timestamp = Date.now();
            const memo = `BlinksightsAction|V2|${timestamp}`;

            await this.axios.post('api/v2/track-transaction',{
                "memo": memo,
                "payerPubKey": payerPubKey,
                "requestUrl": requestUrl
            });

            return new TransactionInstruction({
                keys: [{pubkey: new PublicKey(payerPubKey), isSigner: true, isWritable: true}],
                data: Buffer.from(`BlinksightsAction|V2|${timestamp}`, "utf-8"),
                programId: new PublicKey("MemoSq4gqABAXKb96qnH8TysNcWxMyWCqXgDLGmfcHr")
            });
        } catch(error){
            console.error(error);
        }
>>>>>>> 6afaac7a
    }
  }

  /**
   * Create a blink id for the given url and orgId.
   * @param url
   * @param orgId
   * @returns blink id
   */
  private createActionIdentifier(url: string) {
    return createHash('sha256').update(url).digest('hex');
  }
}<|MERGE_RESOLUTION|>--- conflicted
+++ resolved
@@ -20,56 +20,6 @@
       },
     });
   }
-
-  /**
-   * Create an ActionGetResponse object
-   * @param url The URL from the request
-   * @param action The blink action object
-   * @returns The blink action object with the links updated to include the action identifier
-   */
-  public async createActionGetResponseV1(url: string, action: ActionGetResponse) {
-    try {
-      const actionIdentifier = this.createActionIdentifier(url);
-      const identityParam = `actionId=${actionIdentifier}`;
-      const seperator = url.includes('?') ? '&' : '?';
-
-      await this.axios.post('/api/v2/track-render', {
-        url,
-        action,
-        actionIdentifier,
-      });
-
-      if (action.links && action.links.actions.length > 0) {
-        const links: LinkedAction[] = action.links.actions.map((link) => ({
-          ...link,
-          href: `${link.href}${seperator}${identityParam}`,
-        }));
-
-        return { ...action, links: { actions: links } };
-      }
-      return action;
-    } catch (error: any) {
-      console.error(`An error occurred in createActionGetResponseV1, returning original action.: ${error}`);
-      return action;
-    }
-<<<<<<< HEAD
-  }
-
-  /**
-   * !!! DEPRECATED - please use createActionGetResponseV1 instead !!!
-   * Track a render event
-   * @param url The URL of the blink being rendered
-   * @param action The blink action object\
-   */
-  public async trackRenderV1(url: string, action: ActionGetResponse) {
-    try {
-      await this.axios.post('/api/v1/track-render', {
-        url,
-        action,
-      });
-    } catch (error) {
-      console.error(`An error occurred in trackRenderV1: ${error}`);
-=======
 
     /**
      * Create an ActionGetResponse object
@@ -127,11 +77,11 @@
             const actionIdentifier = this.createActionIdentifier(url);
             const identityParam = `actionId=${actionIdentifier}`;
 
-            await this.axios.post('/api/v2/track-render', {
-                "url": url,
-                "action": action,
-                "actionIdentifier": actionIdentifier
-            });
+      if (action.links && action.links.actions.length > 0) {
+        const links: LinkedAction[] = action.links.actions.map((link) => ({
+          ...link,
+          href: `${link.href}${seperator}${identityParam}`,
+        }));
 
 
             if(action.links && action.links.actions.length > 0){
@@ -160,7 +110,23 @@
             return action;
         }   
     
->>>>>>> 6afaac7a
+    }
+  }
+
+  /**
+   * !!! DEPRECATED - please use createActionGetResponseV1 instead !!!
+   * Track a render event
+   * @param url The URL of the blink being rendered
+   * @param action The blink action object\
+   */
+  public async trackRenderV1(url: string, action: ActionGetResponse) {
+    try {
+      await this.axios.post('/api/v1/track-render', {
+        url,
+        action,
+      });
+    } catch (error) {
+      console.error(`An error occurred in trackRenderV1: ${error}`);
     }
   }
 
@@ -230,33 +196,7 @@
     } catch (error) {
       console.error(`An error occurred in getActionIdentityInstructionV1: ${error}`);
     }
-<<<<<<< HEAD
-  }
-
-  /**
-   * Get the action identity instruction for tracking the transaction status.
-   * @param url The URL of the blink
-   * @returns TransactionInstruction
-   */
-  public async getActionIdentityInstructionV2(payerPubKey: string, requestUrl: string) {
-    try {
-      const timestamp = Date.now();
-      const memo = `BlinksightsAction|V2|${timestamp}`;
-
-      await this.axios.post('api/v2/track-transaction', {
-        memo,
-        payerPubKey,
-        requestUrl,
-      });
-
-      return new TransactionInstruction({
-        keys: [{ pubkey: new PublicKey(payerPubKey), isSigner: true, isWritable: true }],
-        data: Buffer.from(`BlinksightsAction|V2|${timestamp}`, 'utf-8'),
-        programId: new PublicKey('MemoSq4gqABAXKb96qnH8TysNcWxMyWCqXgDLGmfcHr'),
-      });
-    } catch (error) {
-      console.error(`An error occurred in getActionIdentityInstructionV2: ${error}`);
-=======
+  }
 
     
 
@@ -267,9 +207,11 @@
      */
     public async getActionIdentityInstructionV2(payerPubKey: string, requestUrl: string){
 
-        try{
-            const timestamp = Date.now();
-            const memo = `BlinksightsAction|V2|${timestamp}`;
+      await this.axios.post('api/v2/track-transaction', {
+        memo,
+        payerPubKey,
+        requestUrl,
+      });
 
             await this.axios.post('api/v2/track-transaction',{
                 "memo": memo,
@@ -285,7 +227,6 @@
         } catch(error){
             console.error(error);
         }
->>>>>>> 6afaac7a
     }
   }
 
